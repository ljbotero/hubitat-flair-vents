{
  "packageName": "Flair Vents",
  "author": "Jaime Botero",
  "version": "0.16",
<<<<<<< HEAD
  "betaVersion": "0.19",
  "dateReleased": "2025-06-15",
=======
  "betaVersion": "0.21",
  "dateReleased": "2025-06-25",
>>>>>>> 258d501f
  "minimumHEVersion": "0.0.1",
  "documentationLink": "https://github.com/ljbotero/hubitat-flair-vents/blob/main/README.md",
  "communityLink": "https://community.hubitat.com/t/new-control-flair-vents-with-hubitat-free-open-source-app-and-driver/132728",
  "apps": [
    {
      "id": "9c841359-115b-4fdd-8c0d-f054a5140c36",
      "name": "Flair Vents",
      "namespace": "",
      "location": "https://raw.githubusercontent.com/ljbotero/hubitat-flair-vents/main/src/hubitat-flair-vents-app.groovy",
      "betaLocation": "https://raw.githubusercontent.com/ljbotero/hubitat-flair-vents/refs/heads/Beta/src/hubitat-flair-vents-app.groovy",
      "required": true,
      "oauth": false,
      "primary": false
    }
  ],
  "drivers": [
    {
      "id": "f13f6c09-59f6-4f68-9219-21b9fc9170a9",
      "name": "Flair vents",
      "namespace": "bot.flair",
      "location": "https://raw.githubusercontent.com/ljbotero/hubitat-flair-vents/main/src/hubitat-flair-vents-driver.groovy",
      "betaLocation": "https://raw.githubusercontent.com/ljbotero/hubitat-flair-vents/refs/heads/Beta/src/hubitat-flair-vents-driver.groovy",
      "required": true
    },
    {
      "id": "f13f6c09-59f6-4f68-9219-21b9fc9170b9",
      "name": "Flair pucks",
      "namespace": "bot.flair",
      "location": "https://raw.githubusercontent.com/ljbotero/hubitat-flair-vents/refs/heads/Beta/src/hubitat-flair-vents-pucks-driver.groovy",
      "betaLocation": "https://raw.githubusercontent.com/ljbotero/hubitat-flair-vents/refs/heads/Beta/src/hubitat-flair-vents-pucks-driver.groovy",
      "required": false
    }
  ]
}
<|MERGE_RESOLUTION|>--- conflicted
+++ resolved
@@ -1,45 +1,40 @@
-{
-  "packageName": "Flair Vents",
-  "author": "Jaime Botero",
-  "version": "0.16",
-<<<<<<< HEAD
-  "betaVersion": "0.19",
-  "dateReleased": "2025-06-15",
-=======
-  "betaVersion": "0.21",
-  "dateReleased": "2025-06-25",
->>>>>>> 258d501f
-  "minimumHEVersion": "0.0.1",
-  "documentationLink": "https://github.com/ljbotero/hubitat-flair-vents/blob/main/README.md",
-  "communityLink": "https://community.hubitat.com/t/new-control-flair-vents-with-hubitat-free-open-source-app-and-driver/132728",
-  "apps": [
-    {
-      "id": "9c841359-115b-4fdd-8c0d-f054a5140c36",
-      "name": "Flair Vents",
-      "namespace": "",
-      "location": "https://raw.githubusercontent.com/ljbotero/hubitat-flair-vents/main/src/hubitat-flair-vents-app.groovy",
-      "betaLocation": "https://raw.githubusercontent.com/ljbotero/hubitat-flair-vents/refs/heads/Beta/src/hubitat-flair-vents-app.groovy",
-      "required": true,
-      "oauth": false,
-      "primary": false
-    }
-  ],
-  "drivers": [
-    {
-      "id": "f13f6c09-59f6-4f68-9219-21b9fc9170a9",
-      "name": "Flair vents",
-      "namespace": "bot.flair",
-      "location": "https://raw.githubusercontent.com/ljbotero/hubitat-flair-vents/main/src/hubitat-flair-vents-driver.groovy",
-      "betaLocation": "https://raw.githubusercontent.com/ljbotero/hubitat-flair-vents/refs/heads/Beta/src/hubitat-flair-vents-driver.groovy",
-      "required": true
-    },
-    {
-      "id": "f13f6c09-59f6-4f68-9219-21b9fc9170b9",
-      "name": "Flair pucks",
-      "namespace": "bot.flair",
-      "location": "https://raw.githubusercontent.com/ljbotero/hubitat-flair-vents/refs/heads/Beta/src/hubitat-flair-vents-pucks-driver.groovy",
-      "betaLocation": "https://raw.githubusercontent.com/ljbotero/hubitat-flair-vents/refs/heads/Beta/src/hubitat-flair-vents-pucks-driver.groovy",
-      "required": false
-    }
-  ]
-}
+{
+  "packageName": "Flair Vents",
+  "author": "Jaime Botero",
+  "version": "0.16",
+  "betaVersion": "0.21",
+  "dateReleased": "2025-06-25",
+  "minimumHEVersion": "0.0.1",
+  "documentationLink": "https://github.com/ljbotero/hubitat-flair-vents/blob/main/README.md",
+  "communityLink": "https://community.hubitat.com/t/new-control-flair-vents-with-hubitat-free-open-source-app-and-driver/132728",
+  "apps": [
+    {
+      "id": "9c841359-115b-4fdd-8c0d-f054a5140c36",
+      "name": "Flair Vents",
+      "namespace": "",
+      "location": "https://raw.githubusercontent.com/ljbotero/hubitat-flair-vents/main/src/hubitat-flair-vents-app.groovy",
+      "betaLocation": "https://raw.githubusercontent.com/ljbotero/hubitat-flair-vents/refs/heads/Beta/src/hubitat-flair-vents-app.groovy",
+      "required": true,
+      "oauth": false,
+      "primary": false
+    }
+  ],
+  "drivers": [
+    {
+      "id": "f13f6c09-59f6-4f68-9219-21b9fc9170a9",
+      "name": "Flair vents",
+      "namespace": "bot.flair",
+      "location": "https://raw.githubusercontent.com/ljbotero/hubitat-flair-vents/main/src/hubitat-flair-vents-driver.groovy",
+      "betaLocation": "https://raw.githubusercontent.com/ljbotero/hubitat-flair-vents/refs/heads/Beta/src/hubitat-flair-vents-driver.groovy",
+      "required": true
+    },
+    {
+      "id": "f13f6c09-59f6-4f68-9219-21b9fc9170b9",
+      "name": "Flair pucks",
+      "namespace": "bot.flair",
+      "location": "https://raw.githubusercontent.com/ljbotero/hubitat-flair-vents/refs/heads/Beta/src/hubitat-flair-vents-pucks-driver.groovy",
+      "betaLocation": "https://raw.githubusercontent.com/ljbotero/hubitat-flair-vents/refs/heads/Beta/src/hubitat-flair-vents-pucks-driver.groovy",
+      "required": false
+    }
+  ]
+}